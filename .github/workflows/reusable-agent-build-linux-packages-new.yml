name: Agent Linux Packages Build Refactored

on:
  workflow_call:
    inputs:
      python_version:
        description: "Version of Python to use."
        type: string

      cache_version:
        description: "Version suffix for the cache key. May be useful when it is needed to invalidate the cache."
        type: string

      aws_region:
        description: "AWS region for remote builds."
        type: string

      aws_private_key_name:
        description: "Name of a private key that is used to connect to AWS EC2 instances that will be created by this workflow."
        type: string

      cicd_workflow:
        description: "Additional string that has to differentiate AWS object from another workflows."
        type: string

    outputs:
      cache_miss:
        description: "Flag that indicates that packages are can not be build by using cache."
        value: ${{ jobs.build_packages.outputs.cache_miss }}


    secrets:
      CT_AWS_DEV_EC2_PRIVATE_KEY:
        required: true
      CT_AWS_DEV_EC2_ACCESS_KEY:
        required: true
      CT_AWS_DEV_EC2_SECRET_KEY:
        required: true
      CT_SCALYR_TOKEN_PROD_US_CLOUDTECH_TESTING_WRITE:
        required: true
      CT_SCALYR_TOKEN_PROD_US_CLOUDTECH_TESTING_READ:
        required: true

env:
  DOCKER_BUILDKIT: 1
  # Set this variable to tell the agent build code that it runs in CI/CD and it needs to use caching.
  AGENT_BUILD_IN_CICD: "1"

# This job skips another workflows with identical content and also generates strategy matrices for all further jobs.
# Since we can do a "master" run (on push and PR to a master branch) and "non-master" run, it generates matrices with different
#  size according to that information.
jobs:
<<<<<<< HEAD
  build_packages:
    name: Build package ${{ matrix.builder.name }}
    runs-on: ubuntu-22.04
=======
  pre_job:
    runs-on: ubuntu-20.04
    outputs:
      is_master_run: ${{ steps.init-matrices.outputs.is_master_run }}
      to_publish: ${{ steps.init-matrices.outputs.to_publish }}
      is_production: ${{ steps.init-matrices.outputs.is_production }}
      version: ${{ steps.init-matrices.outputs.version }}
      aws_private_key_name: ${{ steps.init_common_options.outputs.aws_private_key_name }}
      aws_security_group: ${{ steps.init_common_options.outputs.aws_security_group }}
      aws_prefix_list_id: ${{ steps.init_common_options.outputs.aws_prefix_list_id }}
      aws_region: ${{ steps.init_common_options.outputs.aws_region }}
      aws_objects_name_prefix: ${{ steps.init_common_options.outputs.aws_objects_name_prefix }}
      # The following outputs will be used by the other jobs below as their strategy matrices.
      pre_build_steps_matrix_json: ${{ steps.init-matrices.outputs.pre_build_steps_matrix_json }}
      agent_image_build_matrix_json: ${{ steps.init-matrices.outputs.agent_image_build_matrix_json }}
      managed_packages_build_matrix_json: ${{ steps.init-matrices.outputs.managed_packages_build_matrix_json }}
      managed_packages_test_matrix_json: ${{ steps.init-matrices.outputs.managed_packages_test_matrix_json }}

    steps:
      - name: Checkout repository
        uses: actions/checkout@v3

      - name: Install python
        uses: actions/setup-python@v4
        with:
          python-version: "3.8.13"

      - name: Init common options
        id: init_common_options
        shell: bash
        run: |
          echo "aws_private_key_name=CT_SCALYR_AGENT_GHA" >> $GITHUB_OUTPUT
          echo "aws_security_group=github-actions-remote-access" >> $GITHUB_OUTPUT
          echo "aws_prefix_list_id=pl-04a16228a97704d23" >> $GITHUB_OUTPUT
          echo "aws_region=us-east-1" >> $GITHUB_OUTPUT
          echo "aws_objects_name_prefix=${{ github.run_id }}-${{ github.run_number }}-${{ github.run_attempt }}" >> $GITHUB_OUTPUT

      - name: Init job matrices
        uses: ./.github/actions/init-job-matrices
        id: init-matrices
        with:
          github_token: ${{ secrets.GITHUB_TOKEN }}

          # In this action we define all our job matrices. It filters out jobs that must not be executed if
          # workflow run is not from the 'master' branch or from PR to the 'master' branch.
          # Jobs that has to be in a non-master workflow run has to have a '"master_run_only": false' field.
          # In the 'non-master' runs we only build debian-based images.
          images-to-build: |
            [
              { "name": "docker-json-debian", "master_run_only": false },
              { "name": "docker-syslog-debian", "master_run_only": false },
              { "name": "docker-api-debian", "master_run_only": false },
              { "name": "k8s-debian", "master_run_only": false },
              { "name": "docker-json-alpine", "master_run_only": true },
              { "name": "docker-syslog-alpine", "master_run_only": true },
              { "name": "docker-api-alpine", "master_run_only": true },
              { "name": "k8s-alpine", "master_run_only": true }
            ]

          managed-packages-to-build: |
            [
              { "name": "deb-aio-x86_64", "master_run_only": false },
              { "name": "rpm-aio-x86_64", "master_run_only": false },
              { "name": "deb-aio-arm64", "master_run_only": false },
              { "name": "rpm-aio-arm64", "master_run_only": false },
              { "name": "deb-non-aio", "master_run_only": false },
              { "name": "rpm-non-aio", "master_run_only": false }
            ]

          managed-packages-to-test: |
            [
              { "name": "deb-aio-x86_64", "arch": "x86_64", "distro-name": "ubuntu2204",    "remote-machine-type": "ec2",    "master_run_only": false },
              { "name": "deb-aio-x86_64", "arch": "x86_64", "distro-name": "ubuntu2004",    "remote-machine-type": "ec2",    "master_run_only": false },
              { "name": "deb-aio-x86_64", "arch": "x86_64", "distro-name": "ubuntu1804",    "remote-machine-type": "ec2",    "master_run_only": false },
              { "name": "deb-aio-x86_64", "arch": "x86_64", "distro-name": "ubuntu1604",    "remote-machine-type": "ec2",    "master_run_only": false },
              { "name": "deb-aio-x86_64", "arch": "x86_64", "distro-name": "ubuntu1404",    "remote-machine-type": "docker", "master_run_only": false },
              { "name": "deb-aio-x86_64", "arch": "x86_64", "distro-name": "debian10",      "remote-machine-type": "ec2",    "master_run_only": false },
              { "name": "deb-aio-x86_64", "arch": "x86_64", "distro-name": "debian11",      "remote-machine-type": "docker", "master_run_only": false },
              { "name": "rpm-aio-x86_64", "arch": "x86_64", "distro-name": "centos8",       "remote-machine-type": "docker", "master_run_only": false },
              { "name": "rpm-aio-x86_64", "arch": "x86_64", "distro-name": "centos7",       "remote-machine-type": "ec2",    "master_run_only": false },
              { "name": "rpm-aio-x86_64", "arch": "x86_64", "distro-name": "centos6",       "remote-machine-type": "docker", "master_run_only": false },
              { "name": "rpm-aio-x86_64", "arch": "x86_64", "distro-name": "amazonlinux2",  "remote-machine-type": "ec2",    "master_run_only": false },
              { "name": "deb-aio-arm64",  "arch": "arm64",  "distro-name": "ubuntu1404",    "remote-machine-type": "docker", "master_run_only": false },
              { "name": "rpm-aio-arm64",  "arch": "arm64",  "distro-name": "centos7",       "remote-machine-type": "docker", "master_run_only": false },
              { "name": "deb-non-aio",    "arch": "x86_64", "distro-name": "ubuntu1404",    "remote-machine-type": "docker", "master_run_only": false },
              { "name": "deb-non-aio",    "arch": "x86_64", "distro-name": "ubuntu2204",    "remote-machine-type": "docker", "master_run_only": false },
              { "name": "rpm-non-aio",    "arch": "x86_64", "distro-name": "centos7",       "remote-machine-type": "docker", "master_run_only": false },
              { "name": "rpm-non-aio",    "arch": "x86_64", "distro-name": "amazonlinux2",  "remote-machine-type": "docker", "master_run_only": false }
            ]

  # This job pre-executes and caches Runner steps that has to be executed in a separate job.
  # For example, we build platform-specific base docker images in a separate jobs to reduce overall build time, because
  # some of base images are built with using QEMU.
  pre-build-cached-step:
    name: ${{ matrix.name }}
    needs:
      - pre_job

    runs-on: ${{ matrix.os }}
    strategy:
      fail-fast: false
      # This job receives its matrix from the 'pre_job' job. The matrix itself is created by the .github/actions/init-job-matrices action.
      # The matrix, for now, consists only from the 'include' part with following fields:
      #   "name": Name of the build job. (Not used in actiual build process, but just gives meaningful name to the job).
      #   "step-runner-fqdn": Fully qualified name of the builder class that has to run the cached step.
      #   "python-version": Version of python to setup on this runner. (NOTE: version of python used in images may differ, and it specified in the source code.)
      #   "os": Runner OS.
      matrix: ${{ fromJSON(needs.pre_job.outputs.pre_build_steps_matrix_json) }}

    steps:
      - name: Checkout repository
        uses: actions/checkout@v3

      - name: Set up Docker Buildx
        uses: docker/setup-buildx-action@ecf95283f03858871ff00b787d79c419715afc34 # v2.0.0
        with:
          driver-opts: network=host

      - name: Set up QEMU
        id: qemu
        uses: docker/setup-qemu-action@2b82ce82d56a2a04d2637cd93a637ae1b359c0a7 # v2
        with:
          image: tonistiigi/binfmt:qemu-v6.2.0
          platforms: all

      - name: Install python
        uses: actions/setup-python@v4
        with:
          python-version: ${{ matrix.python-version }}

      - name: Prepare environment.
        uses: ./.github/actions/execute-runner
        with:
          runner-fqdn: "agent_build_refactored.__init__.BuildTestEnvironment"

      - name: Prepare SSH
        id: prepare-ssh
        shell: bash
        run: |
          echo '${{ secrets.CT_AWS_DEV_EC2_PRIVATE_KEY }}' > /tmp/private_key.pem
          chmod 600 /tmp/private_key.pem
          eval `ssh-agent -s`

          cat "/tmp/private_key.pem" | ssh-add -
          echo "ssh_auth_sock=${SSH_AUTH_SOCK}" >> $GITHUB_OUTPUT

      - name: Run cached step
        uses: ./.github/actions/execute-runner
        env:
          SSH_AUTH_SOCK: ${{ steps.prepare-ssh.outputs.ssh_auth_sock }}
        with:
          runner-fqdn: ${{ matrix.step-runner-fqdn }}
          aws_access_key: ${{ secrets.CT_AWS_DEV_EC2_ACCESS_KEY }}
          aws_secret_key: ${{ secrets.CT_AWS_DEV_EC2_SECRET_KEY }}
          aws_private_key_path:  "/tmp/private_key.pem"
          aws_private_key_name: ${{ needs.pre_job.outputs.aws_private_key_name }}
          aws_region: ${{ needs.pre_job.outputs.aws_region }}
          aws_security_group: ${{ needs.pre_job.outputs.aws_security_group }}
          aws_security_groups_prefix_list_id: ${{ needs.pre_job.outputs.aws_prefix_list_id }}
          aws_objects_name_prefix: ${{ needs.pre_job.outputs.aws_objects_name_prefix }}

  build-images:
    name: Build image '${{ matrix.name }}'
    # Since we do not use those images for now, disable this job, to reduce noise.
    if: ${{ 'true' == 'false' }}
    needs:
      - pre_job
      - pre-build-cached-step
    runs-on: ${{ matrix.os }}

    strategy:
      # This job receives its matrix from the 'pre_job' job. The matrix itself is created by the .github/actions/init-job-matrices action.
      # The matrix, for now, consists only from the 'include' part with following fields:
      #   "name": name of the builder that builds the target images.
      #   "master_run_only": If 'true' then it this package will be included only in a "master" workflow run.
      #
      #  The default values of these fields are generated by the .github/actions/init-job-matrices action, but they can be overwritten.
      #   "builder-fqdn": Fully qualified name of the builder to find its cached steps.
      #   "python-version": Version of python to set up on this runner. (NOTE: version of python used in images may differ, and it specified in the source code.)
      #   "os": Runner OS.
      matrix: ${{ fromJSON(needs.pre_job.outputs.agent_image_build_matrix_json) }}

    steps:
      - name: Checkout repository
        uses: actions/checkout@v3
        with:
          # Need to deep copy the repo to look for tags.
          fetch-depth: '0'

      - name: Install python
        uses: actions/setup-python@v4
        with:
          python-version: ${{ matrix.python-version }}

      - name: Set up QEMU
        id: qemu
        uses: docker/setup-qemu-action@2b82ce82d56a2a04d2637cd93a637ae1b359c0a7 # v2
        with:
          image: tonistiigi/binfmt:qemu-v6.2.0
          platforms: all

      - name: Set up Docker Buildx
        uses: docker/setup-buildx-action@ecf95283f03858871ff00b787d79c419715afc34 # v2.0.0
        with:
          driver-opts: network=host

      - name: Prepare everything that is needed by image builder '${{ matrix.name }}'
        uses: ./.github/actions/execute-runner
        with:
          runner-fqdn: ${{ matrix.builder-fqdn }}

      - name: Build image with builder '${{ matrix.name }}'
        run: |
          python3 build_package_new_refactored.py ${{ matrix.name }} \
            build --output-registry-dir /tmp/result

      - name: Save registry data root with result images as artifact
        uses: actions/upload-artifact@v3
        with:
          name: ${{ matrix.name }}-registry
          path: /tmp/result
          retention-days: 1

  build-managed-packages:
    name: Build managed package ${{ matrix.name }}
    needs:
      - pre_job
      - pre-build-cached-step
    runs-on: ${{ matrix.os }}
>>>>>>> 42e8fd07

    strategy:
      matrix:
        builder:
          - { "name": "aio-aarch64" }
          - { "name": "aio-x86_64"  }
          - { "name": "non-aio"     }
          - { "name": "non-aio"     }
    steps:
      - name: Checkout repository
        uses: actions/checkout@v3

      - name: install python and requirements
        uses: ./.github/actions/install_python_and_requirements
        with:
          python_version: ${{ inputs.python_version }}

      - name: Set up QEMU
        id: qemu
        uses: docker/setup-qemu-action@2b82ce82d56a2a04d2637cd93a637ae1b359c0a7 # v2
        with:
          image: tonistiigi/binfmt:qemu-v6.2.0
          platforms: all

      - name: Set up Docker Buildx
        uses: docker/setup-buildx-action@ecf95283f03858871ff00b787d79c419715afc34 # v2.0.0
        with:
          driver-opts: network=host

      - name: Expose GitHub Runtime To Be Able to Use GHA Cache By Docker.
        uses: crazy-max/ghaction-github-runtime@715c25b40ccc0df9b62bfa8be3ccc57d09dbc4b1

      - name: Build package
        shell: bash
        id: build
        env:
          AWS_ACCESS_KEY: ${{ secrets.CT_AWS_DEV_EC2_ACCESS_KEY }}
          AWS_SECRET_KEY: ${{ secrets.CT_AWS_DEV_EC2_SECRET_KEY }}
          AWS_PRIVATE_KEY_NAME: ${{ inputs.aws_private_key_name }}
          AWS_PRIVATE_KEY_PATH: "/tmp/private_key.pem"
          AWS_REGION: ${{ inputs.aws_region }}
          USE_GHA_CACHE: "1"
          ALLOW_FALLBACK_TO_REMOTE_BUILDER: "1"
          CACHE_VERSION: ${{ inputs.cache_version }}
          CICD_WORKFLOW: ${{ inputs.cicd_workflow }}
          CICD_JOB: ${{ matrix.builder.name }}
        run: |
          echo "${{ secrets.CT_AWS_DEV_EC2_PRIVATE_KEY }}" > "${AWS_PRIVATE_KEY_PATH}"
          chmod 600 "${AWS_PRIVATE_KEY_PATH}"
          
          python3 build_package_new_refactored.py package ${{ matrix.builder.name }}

      - name: Save packages as artifact
        uses: actions/upload-artifact@v3
        with:
          name: linux-packages-${{ matrix.builder.name }}
          path: build
          retention-days: 1

  test_packages:
    name: Test package on ${{ matrix.test_target.distro-name }}-${{ matrix.test_target.remote-machine-type }}, ${{ matrix.test_target.builder }}
    if: needs.build_packages.outputs.cache_miss != 'true'
    needs:
      - build_packages

    runs-on: ubuntu-22.04
    strategy:
      fail-fast: false
      matrix:
        test_target:
          - { "package_type": "deb", "builder": "aio-x86_64",  "arch": "x86_64", "distro-name": "ubuntu2204",    "remote-machine-type": "ec2"    }
          - { "package_type": "deb", "builder": "aio-x86_64",  "arch": "x86_64", "distro-name": "ubuntu2004",    "remote-machine-type": "ec2"    }
          - { "package_type": "deb", "builder": "aio-x86_64",  "arch": "x86_64", "distro-name": "ubuntu1804",    "remote-machine-type": "ec2"    }
          - { "package_type": "deb", "builder": "aio-x86_64",  "arch": "x86_64", "distro-name": "ubuntu1604",    "remote-machine-type": "ec2"    }
          - { "package_type": "deb", "builder": "aio-x86_64",  "arch": "x86_64", "distro-name": "ubuntu1404",    "remote-machine-type": "docker" }
          - { "package_type": "deb", "builder": "aio-x86_64",  "arch": "x86_64", "distro-name": "debian10",      "remote-machine-type": "ec2"    }
          - { "package_type": "deb", "builder": "aio-x86_64",  "arch": "x86_64", "distro-name": "debian11",      "remote-machine-type": "docker" }
          - { "package_type": "rpm", "builder": "aio-x86_64",  "arch": "x86_64", "distro-name": "centos8",       "remote-machine-type": "docker" }
          - { "package_type": "rpm", "builder": "aio-x86_64",  "arch": "x86_64", "distro-name": "centos7",       "remote-machine-type": "ec2"    }
          - { "package_type": "rpm", "builder": "aio-x86_64",  "arch": "x86_64", "distro-name": "centos6",       "remote-machine-type": "docker" }
          - { "package_type": "rpm", "builder": "aio-x86_64",  "arch": "x86_64", "distro-name": "amazonlinux2",  "remote-machine-type": "ec2"    }
          - { "package_type": "deb", "builder": "aio-aarch64", "arch": "arm64",  "distro-name": "ubuntu1404",    "remote-machine-type": "docker" }
          - { "package_type": "rpm", "builder": "aio-aarch64", "arch": "arm64",  "distro-name": "centos7",       "remote-machine-type": "docker" }
          - { "package_type": "deb", "builder": "non-aio",     "arch": "x86_64", "distro-name": "ubuntu1404",    "remote-machine-type": "docker" }
          - { "package_type": "deb", "builder": "non-aio",     "arch": "x86_64", "distro-name": "ubuntu2204",    "remote-machine-type": "docker" }
          - { "package_type": "rpm", "builder": "non-aio",     "arch": "x86_64", "distro-name": "centos7",       "remote-machine-type": "docker" }
          - { "package_type": "rpm", "builder": "non-aio",     "arch": "x86_64", "distro-name": "amazonlinux2",  "remote-machine-type": "docker" }
    steps:
      - name: Checkout repository
        uses: actions/checkout@v3

      - name: install python and requirements
        uses: ./.github/actions/install_python_and_requirements
        with:
          python_version: ${{ inputs.python_version }}

      - name: Set up QEMU
        id: qemu
        uses: docker/setup-qemu-action@2b82ce82d56a2a04d2637cd93a637ae1b359c0a7 # v2
        with:
          image: tonistiigi/binfmt:qemu-v6.2.0
          platforms: all

      - name: Set up Docker Buildx
        uses: docker/setup-buildx-action@ecf95283f03858871ff00b787d79c419715afc34 # v2.0.0
        with:
          driver-opts: network=host

      - name: Download built packages.
        uses: actions/download-artifact@v3
        with:
          name:  linux-packages-${{ matrix.test_target.builder }}
          path: /tmp/packages

      - name: Expose GitHub Runtime To Be Able to Use GHA Cache By Docker.
        uses: crazy-max/ghaction-github-runtime@715c25b40ccc0df9b62bfa8be3ccc57d09dbc4b1

      - name: Test '${{ matrix.test_target.builder }}' packages
        env:
          AWS_ACCESS_KEY: ${{ secrets.CT_AWS_DEV_EC2_ACCESS_KEY }}
          AWS_SECRET_KEY: ${{ secrets.CT_AWS_DEV_EC2_SECRET_KEY }}
          AWS_PRIVATE_KEY_NAME: ${{ inputs.aws_private_key_name }}
          AWS_PRIVATE_KEY_PATH: "/tmp/private_key.pem"
          AWS_REGION: ${{ inputs.aws_region }}
          CICD_WORKFLOW: ${{ inputs.cicd_workflow }}
          CICD_JOB: ${{ matrix.test_target.builder }}-${{ matrix.test_target.package_type }}-${{ matrix.test_target.distro-name }}
          USE_GHA_CACHE: "1"
          ALLOW_FALLBACK_TO_REMOTE_BUILDER: "1"
          CACHE_VERSION: ${{ inputs.cache_version }}
        run: |
          echo "${{ secrets.CT_AWS_DEV_EC2_PRIVATE_KEY }}" > "${AWS_PRIVATE_KEY_PATH}"
          chmod 600 "${AWS_PRIVATE_KEY_PATH}"

          python3 tests/end_to_end_tests/managed_packages_tests/remote_machine_tests/run_test_remotely.py \
            tests/end_to_end_tests/managed_packages_tests \
            -s \
            --builder-name ${{ matrix.test_target.builder }} \
            --distro-name ${{ matrix.test_target.distro-name }} \
            --remote-machine-type ${{ matrix.test_target.remote-machine-type }} \
            --package-type ${{ matrix.test_target.package_type }} \
            --packages-source-type dir \
            --packages-source /tmp/packages/${{ matrix.test_target.package_type }} \
            --scalyr-api-key ${{ secrets.CT_SCALYR_TOKEN_PROD_US_CLOUDTECH_TESTING_WRITE }} \
            --scalyr-api-read-key ${{ secrets.CT_SCALYR_TOKEN_PROD_US_CLOUDTECH_TESTING_READ }} \
            --test-session-suffix ${{ github.run_id }}-${{ github.run_number }}-${{ github.run_attempt }}<|MERGE_RESOLUTION|>--- conflicted
+++ resolved
@@ -50,241 +50,9 @@
 # Since we can do a "master" run (on push and PR to a master branch) and "non-master" run, it generates matrices with different
 #  size according to that information.
 jobs:
-<<<<<<< HEAD
   build_packages:
     name: Build package ${{ matrix.builder.name }}
     runs-on: ubuntu-22.04
-=======
-  pre_job:
-    runs-on: ubuntu-20.04
-    outputs:
-      is_master_run: ${{ steps.init-matrices.outputs.is_master_run }}
-      to_publish: ${{ steps.init-matrices.outputs.to_publish }}
-      is_production: ${{ steps.init-matrices.outputs.is_production }}
-      version: ${{ steps.init-matrices.outputs.version }}
-      aws_private_key_name: ${{ steps.init_common_options.outputs.aws_private_key_name }}
-      aws_security_group: ${{ steps.init_common_options.outputs.aws_security_group }}
-      aws_prefix_list_id: ${{ steps.init_common_options.outputs.aws_prefix_list_id }}
-      aws_region: ${{ steps.init_common_options.outputs.aws_region }}
-      aws_objects_name_prefix: ${{ steps.init_common_options.outputs.aws_objects_name_prefix }}
-      # The following outputs will be used by the other jobs below as their strategy matrices.
-      pre_build_steps_matrix_json: ${{ steps.init-matrices.outputs.pre_build_steps_matrix_json }}
-      agent_image_build_matrix_json: ${{ steps.init-matrices.outputs.agent_image_build_matrix_json }}
-      managed_packages_build_matrix_json: ${{ steps.init-matrices.outputs.managed_packages_build_matrix_json }}
-      managed_packages_test_matrix_json: ${{ steps.init-matrices.outputs.managed_packages_test_matrix_json }}
-
-    steps:
-      - name: Checkout repository
-        uses: actions/checkout@v3
-
-      - name: Install python
-        uses: actions/setup-python@v4
-        with:
-          python-version: "3.8.13"
-
-      - name: Init common options
-        id: init_common_options
-        shell: bash
-        run: |
-          echo "aws_private_key_name=CT_SCALYR_AGENT_GHA" >> $GITHUB_OUTPUT
-          echo "aws_security_group=github-actions-remote-access" >> $GITHUB_OUTPUT
-          echo "aws_prefix_list_id=pl-04a16228a97704d23" >> $GITHUB_OUTPUT
-          echo "aws_region=us-east-1" >> $GITHUB_OUTPUT
-          echo "aws_objects_name_prefix=${{ github.run_id }}-${{ github.run_number }}-${{ github.run_attempt }}" >> $GITHUB_OUTPUT
-
-      - name: Init job matrices
-        uses: ./.github/actions/init-job-matrices
-        id: init-matrices
-        with:
-          github_token: ${{ secrets.GITHUB_TOKEN }}
-
-          # In this action we define all our job matrices. It filters out jobs that must not be executed if
-          # workflow run is not from the 'master' branch or from PR to the 'master' branch.
-          # Jobs that has to be in a non-master workflow run has to have a '"master_run_only": false' field.
-          # In the 'non-master' runs we only build debian-based images.
-          images-to-build: |
-            [
-              { "name": "docker-json-debian", "master_run_only": false },
-              { "name": "docker-syslog-debian", "master_run_only": false },
-              { "name": "docker-api-debian", "master_run_only": false },
-              { "name": "k8s-debian", "master_run_only": false },
-              { "name": "docker-json-alpine", "master_run_only": true },
-              { "name": "docker-syslog-alpine", "master_run_only": true },
-              { "name": "docker-api-alpine", "master_run_only": true },
-              { "name": "k8s-alpine", "master_run_only": true }
-            ]
-
-          managed-packages-to-build: |
-            [
-              { "name": "deb-aio-x86_64", "master_run_only": false },
-              { "name": "rpm-aio-x86_64", "master_run_only": false },
-              { "name": "deb-aio-arm64", "master_run_only": false },
-              { "name": "rpm-aio-arm64", "master_run_only": false },
-              { "name": "deb-non-aio", "master_run_only": false },
-              { "name": "rpm-non-aio", "master_run_only": false }
-            ]
-
-          managed-packages-to-test: |
-            [
-              { "name": "deb-aio-x86_64", "arch": "x86_64", "distro-name": "ubuntu2204",    "remote-machine-type": "ec2",    "master_run_only": false },
-              { "name": "deb-aio-x86_64", "arch": "x86_64", "distro-name": "ubuntu2004",    "remote-machine-type": "ec2",    "master_run_only": false },
-              { "name": "deb-aio-x86_64", "arch": "x86_64", "distro-name": "ubuntu1804",    "remote-machine-type": "ec2",    "master_run_only": false },
-              { "name": "deb-aio-x86_64", "arch": "x86_64", "distro-name": "ubuntu1604",    "remote-machine-type": "ec2",    "master_run_only": false },
-              { "name": "deb-aio-x86_64", "arch": "x86_64", "distro-name": "ubuntu1404",    "remote-machine-type": "docker", "master_run_only": false },
-              { "name": "deb-aio-x86_64", "arch": "x86_64", "distro-name": "debian10",      "remote-machine-type": "ec2",    "master_run_only": false },
-              { "name": "deb-aio-x86_64", "arch": "x86_64", "distro-name": "debian11",      "remote-machine-type": "docker", "master_run_only": false },
-              { "name": "rpm-aio-x86_64", "arch": "x86_64", "distro-name": "centos8",       "remote-machine-type": "docker", "master_run_only": false },
-              { "name": "rpm-aio-x86_64", "arch": "x86_64", "distro-name": "centos7",       "remote-machine-type": "ec2",    "master_run_only": false },
-              { "name": "rpm-aio-x86_64", "arch": "x86_64", "distro-name": "centos6",       "remote-machine-type": "docker", "master_run_only": false },
-              { "name": "rpm-aio-x86_64", "arch": "x86_64", "distro-name": "amazonlinux2",  "remote-machine-type": "ec2",    "master_run_only": false },
-              { "name": "deb-aio-arm64",  "arch": "arm64",  "distro-name": "ubuntu1404",    "remote-machine-type": "docker", "master_run_only": false },
-              { "name": "rpm-aio-arm64",  "arch": "arm64",  "distro-name": "centos7",       "remote-machine-type": "docker", "master_run_only": false },
-              { "name": "deb-non-aio",    "arch": "x86_64", "distro-name": "ubuntu1404",    "remote-machine-type": "docker", "master_run_only": false },
-              { "name": "deb-non-aio",    "arch": "x86_64", "distro-name": "ubuntu2204",    "remote-machine-type": "docker", "master_run_only": false },
-              { "name": "rpm-non-aio",    "arch": "x86_64", "distro-name": "centos7",       "remote-machine-type": "docker", "master_run_only": false },
-              { "name": "rpm-non-aio",    "arch": "x86_64", "distro-name": "amazonlinux2",  "remote-machine-type": "docker", "master_run_only": false }
-            ]
-
-  # This job pre-executes and caches Runner steps that has to be executed in a separate job.
-  # For example, we build platform-specific base docker images in a separate jobs to reduce overall build time, because
-  # some of base images are built with using QEMU.
-  pre-build-cached-step:
-    name: ${{ matrix.name }}
-    needs:
-      - pre_job
-
-    runs-on: ${{ matrix.os }}
-    strategy:
-      fail-fast: false
-      # This job receives its matrix from the 'pre_job' job. The matrix itself is created by the .github/actions/init-job-matrices action.
-      # The matrix, for now, consists only from the 'include' part with following fields:
-      #   "name": Name of the build job. (Not used in actiual build process, but just gives meaningful name to the job).
-      #   "step-runner-fqdn": Fully qualified name of the builder class that has to run the cached step.
-      #   "python-version": Version of python to setup on this runner. (NOTE: version of python used in images may differ, and it specified in the source code.)
-      #   "os": Runner OS.
-      matrix: ${{ fromJSON(needs.pre_job.outputs.pre_build_steps_matrix_json) }}
-
-    steps:
-      - name: Checkout repository
-        uses: actions/checkout@v3
-
-      - name: Set up Docker Buildx
-        uses: docker/setup-buildx-action@ecf95283f03858871ff00b787d79c419715afc34 # v2.0.0
-        with:
-          driver-opts: network=host
-
-      - name: Set up QEMU
-        id: qemu
-        uses: docker/setup-qemu-action@2b82ce82d56a2a04d2637cd93a637ae1b359c0a7 # v2
-        with:
-          image: tonistiigi/binfmt:qemu-v6.2.0
-          platforms: all
-
-      - name: Install python
-        uses: actions/setup-python@v4
-        with:
-          python-version: ${{ matrix.python-version }}
-
-      - name: Prepare environment.
-        uses: ./.github/actions/execute-runner
-        with:
-          runner-fqdn: "agent_build_refactored.__init__.BuildTestEnvironment"
-
-      - name: Prepare SSH
-        id: prepare-ssh
-        shell: bash
-        run: |
-          echo '${{ secrets.CT_AWS_DEV_EC2_PRIVATE_KEY }}' > /tmp/private_key.pem
-          chmod 600 /tmp/private_key.pem
-          eval `ssh-agent -s`
-
-          cat "/tmp/private_key.pem" | ssh-add -
-          echo "ssh_auth_sock=${SSH_AUTH_SOCK}" >> $GITHUB_OUTPUT
-
-      - name: Run cached step
-        uses: ./.github/actions/execute-runner
-        env:
-          SSH_AUTH_SOCK: ${{ steps.prepare-ssh.outputs.ssh_auth_sock }}
-        with:
-          runner-fqdn: ${{ matrix.step-runner-fqdn }}
-          aws_access_key: ${{ secrets.CT_AWS_DEV_EC2_ACCESS_KEY }}
-          aws_secret_key: ${{ secrets.CT_AWS_DEV_EC2_SECRET_KEY }}
-          aws_private_key_path:  "/tmp/private_key.pem"
-          aws_private_key_name: ${{ needs.pre_job.outputs.aws_private_key_name }}
-          aws_region: ${{ needs.pre_job.outputs.aws_region }}
-          aws_security_group: ${{ needs.pre_job.outputs.aws_security_group }}
-          aws_security_groups_prefix_list_id: ${{ needs.pre_job.outputs.aws_prefix_list_id }}
-          aws_objects_name_prefix: ${{ needs.pre_job.outputs.aws_objects_name_prefix }}
-
-  build-images:
-    name: Build image '${{ matrix.name }}'
-    # Since we do not use those images for now, disable this job, to reduce noise.
-    if: ${{ 'true' == 'false' }}
-    needs:
-      - pre_job
-      - pre-build-cached-step
-    runs-on: ${{ matrix.os }}
-
-    strategy:
-      # This job receives its matrix from the 'pre_job' job. The matrix itself is created by the .github/actions/init-job-matrices action.
-      # The matrix, for now, consists only from the 'include' part with following fields:
-      #   "name": name of the builder that builds the target images.
-      #   "master_run_only": If 'true' then it this package will be included only in a "master" workflow run.
-      #
-      #  The default values of these fields are generated by the .github/actions/init-job-matrices action, but they can be overwritten.
-      #   "builder-fqdn": Fully qualified name of the builder to find its cached steps.
-      #   "python-version": Version of python to set up on this runner. (NOTE: version of python used in images may differ, and it specified in the source code.)
-      #   "os": Runner OS.
-      matrix: ${{ fromJSON(needs.pre_job.outputs.agent_image_build_matrix_json) }}
-
-    steps:
-      - name: Checkout repository
-        uses: actions/checkout@v3
-        with:
-          # Need to deep copy the repo to look for tags.
-          fetch-depth: '0'
-
-      - name: Install python
-        uses: actions/setup-python@v4
-        with:
-          python-version: ${{ matrix.python-version }}
-
-      - name: Set up QEMU
-        id: qemu
-        uses: docker/setup-qemu-action@2b82ce82d56a2a04d2637cd93a637ae1b359c0a7 # v2
-        with:
-          image: tonistiigi/binfmt:qemu-v6.2.0
-          platforms: all
-
-      - name: Set up Docker Buildx
-        uses: docker/setup-buildx-action@ecf95283f03858871ff00b787d79c419715afc34 # v2.0.0
-        with:
-          driver-opts: network=host
-
-      - name: Prepare everything that is needed by image builder '${{ matrix.name }}'
-        uses: ./.github/actions/execute-runner
-        with:
-          runner-fqdn: ${{ matrix.builder-fqdn }}
-
-      - name: Build image with builder '${{ matrix.name }}'
-        run: |
-          python3 build_package_new_refactored.py ${{ matrix.name }} \
-            build --output-registry-dir /tmp/result
-
-      - name: Save registry data root with result images as artifact
-        uses: actions/upload-artifact@v3
-        with:
-          name: ${{ matrix.name }}-registry
-          path: /tmp/result
-          retention-days: 1
-
-  build-managed-packages:
-    name: Build managed package ${{ matrix.name }}
-    needs:
-      - pre_job
-      - pre-build-cached-step
-    runs-on: ${{ matrix.os }}
->>>>>>> 42e8fd07
 
     strategy:
       matrix:
@@ -383,13 +151,13 @@
 
       - name: Set up QEMU
         id: qemu
-        uses: docker/setup-qemu-action@2b82ce82d56a2a04d2637cd93a637ae1b359c0a7 # v2
+        uses: docker/setup-qemu-action@e81a89b1732b9c48d79cd809d8d81d79c4647a18 # v2
         with:
           image: tonistiigi/binfmt:qemu-v6.2.0
           platforms: all
 
       - name: Set up Docker Buildx
-        uses: docker/setup-buildx-action@ecf95283f03858871ff00b787d79c419715afc34 # v2.0.0
+        uses: docker/setup-buildx-action@4b4e9c3e2d4531116a6f8ba8e71fc6e2cb6e6c8c # v2.0.0
         with:
           driver-opts: network=host
 
