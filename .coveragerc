[paths]
source =
    ./
    /home/circleci/scalyr-agent-2/
    /usr/share/scalyr-agent-2/py/
    /Users/runner/work/scalyr-agent-2/scalyr-agent-2/
    /home/runner/work/scalyr-agent-2/scalyr-agent-2/
    /home/runner/scalyr-agent-2/scalyr-agent-2/
<<<<<<< HEAD
=======
    /usr/share/scalyr-agent-2/py/
>>>>>>> 14dbfd04
    D:\a\scalyr-agent-2\scalyr-agent-2\

[run]
branch = True
dynamic_context = test_function

[report]
omit =
    */venv/*
    */third_party*/*
    */platform_tests/*
    tests/ami/*
    tests/distribution/*
    tests/distribution_builders/*
    tests/image_builder/*<|MERGE_RESOLUTION|>--- conflicted
+++ resolved
@@ -6,10 +6,7 @@
     /Users/runner/work/scalyr-agent-2/scalyr-agent-2/
     /home/runner/work/scalyr-agent-2/scalyr-agent-2/
     /home/runner/scalyr-agent-2/scalyr-agent-2/
-<<<<<<< HEAD
-=======
     /usr/share/scalyr-agent-2/py/
->>>>>>> 14dbfd04
     D:\a\scalyr-agent-2\scalyr-agent-2\
 
 [run]
