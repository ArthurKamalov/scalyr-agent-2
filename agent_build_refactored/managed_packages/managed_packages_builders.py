--- conflicted
+++ resolved
@@ -85,12 +85,6 @@
 
 
 import abc
-<<<<<<< HEAD
-import dataclasses
-import hashlib
-import json
-=======
->>>>>>> f6d12e0a
 import logging
 import os
 import shutil
@@ -127,30 +121,22 @@
     render_agent_executable_script,
 )
 
+from agent_build_refactored.build_python.steps import build_agent_libs_venv
+
 from agent_build_refactored.build_python.build_python_steps import (
     SUPPORTED_ARCHITECTURES,
-<<<<<<< HEAD
-    SUPPORTED_ARCHITECTURES_TO_BUILD_ENVIRONMENTS,
-    OPENSSL_VERSION_TYPE_1_1_1,
-    PYTHON_PACKAGE_SSL_VERSIONS,
-=======
->>>>>>> f6d12e0a
     AGENT_SUBDIR_NAME,
     AGENT_OPT_DIR,
     PYTHON_INSTALL_PREFIX,
     EMBEDDED_PYTHON_SHORT_VERSION,
-<<<<<<< HEAD
-    BUILD_OPENSSL_1_1_1_STEPS,
-    BUILD_OPENSSL_3_STEPS,
-    BUILD_PYTHON_WITH_OPENSSL_1_1_1_STEPS,
-    BUILD_PYTHON_WITH_OPENSSL_3_STEPS,
-    create_build_agent_libs_venv_steps,
-    PREPARE_TOOLSET_STEPS,
-=======
     EMBEDDED_PYTHON_PIP_VERSION,
->>>>>>> f6d12e0a
     create_python_files,
     create_agent_libs_venv_files,
+    ALL_DEPENDENCY_TOOLCHAINS,
+    CRuntime,
+    PREPARE_TOOLSET_STEP_GLIBC_X86_64,
+    create_new_steps_for_all_toolchains,
+    DependencyToolchain
 )
 
 logger = logging.getLogger(__name__)
@@ -167,17 +153,9 @@
 AGENT_NON_AIO_AIO_PACKAGE_NAME = "scalyr-agent-2"
 
 
-<<<<<<< HEAD
-DEFAULT_OPENSSL_VERSION_TYPE = OPENSSL_VERSION_TYPE_1_1_1
-
-DEFAULT_PYTHON_PACKAGE_OPENSSL_VERSION = PYTHON_PACKAGE_SSL_VERSIONS[
-    DEFAULT_OPENSSL_VERSION_TYPE
-]
-=======
 AGENT_LIBS_REQUIREMENTS_CONTENT = (
     f"{REQUIREMENTS_COMMON}\n" f"{REQUIREMENTS_COMMON_PLATFORM_DEPENDENT}"
 )
->>>>>>> f6d12e0a
 
 
 class LinuxPackageBuilder(Runner):
@@ -191,8 +169,10 @@
 
     @classmethod
     def get_base_environment(cls) -> EnvironmentRunnerStep:
-        """Packages should be built inside our "toolset" image."""
-        return PREPARE_TOOLSET_STEPS[Architecture.X86_64]
+        """
+        Packages should be built inside our "toolset" image, which has toos required for package build, like fpm.
+        """
+        return PREPARE_TOOLSET_STEP_GLIBC_X86_64
 
     @property
     def packages_output_path(self) -> pl.Path:
@@ -469,11 +449,8 @@
 
 
 class LinuxAIOPackagesBuilder(LinuxPackageBuilder):
-<<<<<<< HEAD
-=======
     # C runtime which has to be used to ompile package dependencies.
     C_RUNTIME = CRuntime.GLIBC
->>>>>>> f6d12e0a
     """
     This builder creates "all in one" (aio) version of the agent package.
     That means that this package does not have any system dependencies, except glibc.
@@ -484,16 +461,9 @@
 
     @classmethod
     def get_all_required_steps(cls) -> List[RunnerStep]:
+
+        toolchain = cls._get_toolchain()
         return [
-<<<<<<< HEAD
-            BUILD_OPENSSL_1_1_1_STEPS[cls.DEPENDENCY_PACKAGES_ARCHITECTURE],
-            BUILD_OPENSSL_3_STEPS[cls.DEPENDENCY_PACKAGES_ARCHITECTURE],
-            BUILD_PYTHON_WITH_OPENSSL_1_1_1_STEPS[cls.DEPENDENCY_PACKAGES_ARCHITECTURE],
-            BUILD_PYTHON_WITH_OPENSSL_3_STEPS[cls.DEPENDENCY_PACKAGES_ARCHITECTURE],
-            BUILD_AGENT_LIBS_VENV_STEPS[cls.DEPENDENCY_PACKAGES_ARCHITECTURE],
-        ]
-
-=======
             toolchain.openssl_1,
             toolchain.openssl_3,
             toolchain.python_with_openssl_1,
@@ -511,29 +481,19 @@
         """Get step that builds venv with agent requirement libraries for this paricular packahe."""
         return BUILD_AGENT_LIBS_VENV_STEPS[cls.C_RUNTIME][cls.DEPENDENCY_PACKAGES_ARCHITECTURE]
 
->>>>>>> f6d12e0a
     def _prepare_package_python_and_libraries_files(self, package_root: pl.Path):
         """
         Prepare package files of the Python interpreter and agent libraries.
         :param package_root: Path to the package root.
         """
 
-<<<<<<< HEAD
-        step_arch = self.DEPENDENCY_PACKAGES_ARCHITECTURE
-
-        build_python_with_openssl_1_1_1_step = BUILD_PYTHON_WITH_OPENSSL_1_1_1_STEPS[
-            step_arch
-        ]
-        build_python_with_openssl_3_step = BUILD_PYTHON_WITH_OPENSSL_3_STEPS[step_arch]
-=======
         toolchain = self._get_toolchain()
 
         python_with_openssl_1_step = toolchain.python_with_openssl_1
         python_with_openssl_3_step = toolchain.python_with_openssl_3
->>>>>>> f6d12e0a
-
-        build_python_with_openssl_3_step_output = build_python_with_openssl_1_1_1_step.get_output_directory(
-                work_dir=self.work_dir
+
+        build_python_with_openssl_3_step_output = toolchain.python_with_openssl_3.get_output_directory(
+            work_dir=self.work_dir
         )
 
         relative_python_install_prefix = pl.Path(PYTHON_INSTALL_PREFIX).relative_to("/")
@@ -552,9 +512,9 @@
         python_ssl_bindings_glob = "_ssl.cpython-*-*-*-*.so"
         python_hashlib_bindings_glob = "_hashlib.cpython-*-*-*-*.so"
 
-        def copy_openssl_files(
+        def copy_openssl_binding_files(
             build_python_step: RunnerStep,
-            openssl_variant_name: str,
+            openssl_major_version: int,
         ):
             """# This function copies Python's ssl module related files."""
 
@@ -575,50 +535,43 @@
                 python_step_bindings_dir.glob(python_hashlib_bindings_glob)
             )[0]
 
-            bindings_dir = package_openssl_dir / openssl_variant_name / "bindings"
+            bindings_dir = package_openssl_dir / str(openssl_major_version) / "bindings"
             bindings_dir.mkdir(parents=True)
 
             shutil.copy(ssl_binding_path, bindings_dir)
             shutil.copy(hashlib_binding_path, bindings_dir)
 
         # Copy ssl modules which are compiled for OpenSSL 1.1.1
-        copy_openssl_files(
-            build_python_step=build_python_with_openssl_1_1_1_step,
-            openssl_variant_name="1_1_1",
+        copy_openssl_binding_files(
+            build_python_step=python_with_openssl_1_step,
+            openssl_major_version=1,
         )
 
         # Copy ssl modules which are compiled for OpenSSL 3
-        copy_openssl_files(
-            build_python_step=build_python_with_openssl_3_step, openssl_variant_name="3"
+        copy_openssl_binding_files(
+            build_python_step=python_with_openssl_3_step,
+            openssl_major_version=3
         )
 
         # Create directory for the embedded OpenSSL files.
         embedded_openssl_dir = package_openssl_dir / "embedded"
         embedded_openssl_dir.mkdir()
-        # Since we use OpenSSL 1.1.1 for embedded, we link to the previously created C bindings of the OpenSSL 1.1.1.
+        # Since we use OpenSSL 3 for embedded, we link to the previously created C bindings of the OpenSSL 3.
         embedded_openssl_bindings = embedded_openssl_dir / "bindings"
-        embedded_openssl_bindings.symlink_to("../1_1_1/bindings")
-        # Copy shared libraries of the embedded OpenSSL 1.1.1 from the step that builds it.
-        embedded_openssl_libs_dir = embedded_openssl_dir / "libs"
-        embedded_openssl_libs_dir.mkdir(parents=True)
-
-        build_openssl_1_1_1_step = BUILD_OPENSSL_1_1_1_STEPS[step_arch]
-        build_openssl_step_dir = build_openssl_1_1_1_step.get_output_directory(
+        embedded_openssl_bindings.symlink_to("../3/bindings")
+        # Copy shared libraries of the embedded OpenSSL 3 from the step that builds it.
+        embedded_openssl_3_libs_dir = embedded_openssl_dir / "libs"
+        embedded_openssl_3_libs_dir.mkdir(parents=True)
+
+        build_openssl_3_step = toolchain.openssl_3
+        build_openssl_3_step_dir = build_openssl_3_step.get_output_directory(
             work_dir=self.work_dir
         )
-        build_env_info = SUPPORTED_ARCHITECTURES_TO_BUILD_ENVIRONMENTS[step_arch]
-
-<<<<<<< HEAD
-        if "centos:6" in build_env_info.image:
-            libssl_dir = "usr/local/lib64"
-        else:
-            libssl_dir = "usr/local/lib"
-=======
->>>>>>> f6d12e0a
-
-        build_openssl_libs_dir = build_openssl_step_dir / libssl_dir
-        for path in build_openssl_libs_dir.glob("*.so.*"):
-            shutil.copy(path, embedded_openssl_libs_dir)
+
+
+        build_openssl_3_libs_dir = build_openssl_3_step_dir / "usr/local/lib"
+        for path in build_openssl_3_libs_dir.glob("*.so.*"):
+            shutil.copy(path, embedded_openssl_3_libs_dir)
 
         # Create the `current` symlink which by default targets the embedded OpenSSL.
         package_current_openssl_dir = package_openssl_dir / "current"
@@ -659,7 +612,7 @@
         preferred_openssl_file.write_text("auto")
 
         # Copy agent libraries venv
-        build_agent_libs_venv_step = BUILD_AGENT_LIBS_VENV_STEPS[step_arch]
+        build_agent_libs_venv_step = self._get_agent_libs_step()
         build_agent_libs_venv_step_output = build_agent_libs_venv_step.get_output_directory(
             work_dir=self.work_dir
         )
@@ -786,15 +739,7 @@
         )
 
 
-AGENT_LIBS_REQUIREMENTS_CONTENT = (
-    f"{REQUIREMENTS_COMMON}\n" f"{REQUIREMENTS_COMMON_PLATFORM_DEPENDENT}"
-)
-
 # Create steps that build agent requirement libs inside venv.
-<<<<<<< HEAD
-BUILD_AGENT_LIBS_VENV_STEPS = create_build_agent_libs_venv_steps(
-    requirements_file_content=AGENT_LIBS_REQUIREMENTS_CONTENT
-=======
 def create_build_agent_libs_venv_step_for_linux_packages(
         toolchain: DependencyToolchain
 ):
@@ -816,7 +761,6 @@
 
 BUILD_AGENT_LIBS_VENV_STEPS = create_new_steps_for_all_toolchains(
     create_step_fn=create_build_agent_libs_venv_step_for_linux_packages
->>>>>>> f6d12e0a
 )
 
 ALL_MANAGED_PACKAGE_BUILDERS: Dict[str, Type[LinuxPackageBuilder]] = UniqueDict()
