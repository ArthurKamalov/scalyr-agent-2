--- conflicted
+++ resolved
@@ -17,11 +17,7 @@
     ALL_MANAGED_PACKAGE_BUILDERS,
     PYTHON_PACKAGE_NAME,
     AGENT_LIBS_PACKAGE_NAME,
-<<<<<<< HEAD
-    PREPARE_TOOLSET_GLIBC_X86_64
-=======
     PREPARE_TOOLSET_GLIBC_X86_64,
->>>>>>> 20f227d1
 )
 from tests.end_to_end_tests.run_in_remote_machine import DISTROS
 
@@ -34,11 +30,7 @@
         dest="packages_source",
         required=False,
         help="Depending on the '--packages-source-type' option, directory or repo tarball with packages to test. "
-<<<<<<< HEAD
              "If not specified, packages will be built inplace.",
-=======
-        "If not specified, packages will be built inplace.",
->>>>>>> 20f227d1
     )
 
     parser.addoption(
@@ -165,15 +157,9 @@
     BASE_ENVIRONMENT = PREPARE_TOOLSET_GLIBC_X86_64
 
     def build(
-<<<<<<< HEAD
-            self,
-            package_type: str,
-            packages_dir_path: pl.Path,
-=======
         self,
         package_type: str,
         packages_dir_path: pl.Path,
->>>>>>> 20f227d1
     ):
 
         self.run_required()
@@ -184,11 +170,7 @@
                     "--package-type",
                     package_type,
                     "--packages-dir",
-<<<<<<< HEAD
-                    RunnerMappedPath(packages_dir_path)
-=======
                     RunnerMappedPath(packages_dir_path),
->>>>>>> 20f227d1
                 ]
             )
             return
@@ -197,14 +179,6 @@
         repo_path.mkdir()
         repo_public_key_file = self.output_path / "repo_public_key.pub"
 
-<<<<<<< HEAD
-        sign_key_id = subprocess.check_output(
-            "gpg2 --with-colons --fingerprint test | awk -F: '$1 == \"pub\" {{print $5;}}'",
-            shell=True,
-        ).strip().decode()
-
-        repo_public_key = subprocess.check_output("gpg2 --armor --export", shell=True).decode()
-=======
         sign_key_id = (
             subprocess.check_output(
                 "gpg2 --with-colons --fingerprint test | awk -F: '$1 == \"pub\" {{print $5;}}'",
@@ -217,7 +191,6 @@
         repo_public_key = subprocess.check_output(
             "gpg2 --armor --export", shell=True
         ).decode()
->>>>>>> 20f227d1
         repo_public_key_file.write_text(repo_public_key)
 
         if package_type == "deb":
@@ -226,14 +199,9 @@
             conf_path.mkdir(parents=True)
 
             conf_distributions_path = conf_path / "distributions"
-<<<<<<< HEAD
-            conf_distributions_path.write_text(textwrap.dedent(
-                f"""
-=======
             conf_distributions_path.write_text(
                 textwrap.dedent(
                     f"""
->>>>>>> 20f227d1
                 Origin: test_repo
                 Label: test_repo
                 Codename: trusty
@@ -242,31 +210,6 @@
                 Description: example repo
                 SignWith: {sign_key_id}
                 """
-<<<<<<< HEAD
-            ))
-
-            for package_path in packages_dir_path.glob(f"*.deb"):
-                subprocess.check_call([
-                    "reprepro",
-                    "-b",
-                    str(repo_path),
-                    "includedeb",
-                    "trusty",
-                    str(package_path)
-                ])
-
-        elif package_type == "rpm":
-            # Create rpm repository using 'createrepo_c'.
-            for package_path in packages_dir_path.glob(f"*.rpm"):
-                shutil.copy(
-                    package_path,
-                    repo_path
-                )
-            subprocess.check_call([
-                "createrepo_c",
-                str(repo_path)
-            ])
-=======
                 )
             )
 
@@ -287,7 +230,6 @@
             for package_path in packages_dir_path.glob("*.rpm"):
                 shutil.copy(package_path, repo_path)
             subprocess.check_call(["createrepo_c", str(repo_path)])
->>>>>>> 20f227d1
 
             # Sign repository's metadata
             metadata_path = repo_path / "repodata/repomd.xml"
@@ -299,12 +241,8 @@
                     "--output",
                     f"{metadata_path}.asc",
                     "--detach-sign",
-<<<<<<< HEAD
-                    "--armor", str(metadata_path)
-=======
                     "--armor",
                     str(metadata_path),
->>>>>>> 20f227d1
                 ]
             )
 
@@ -312,15 +250,7 @@
     def add_command_line_arguments(cls, parser: argparse.ArgumentParser):
         super(RepoBuilder, cls).add_command_line_arguments(parser)
 
-<<<<<<< HEAD
-        parser.add_argument(
-            "--package-type",
-            dest="package_type",
-            required=True
-        )
-=======
         parser.add_argument("--package-type", dest="package_type", required=True)
->>>>>>> 20f227d1
         parser.add_argument(
             "--packages-dir",
             dest="packages_dir",
@@ -329,75 +259,27 @@
 
     @classmethod
     def handle_command_line_arguments(
-<<<<<<< HEAD
-            cls,
-            args,
-=======
         cls,
         args,
->>>>>>> 20f227d1
     ):
         super(RepoBuilder, cls).handle_command_line_arguments(args)
         builder = cls()
         builder.build(
-<<<<<<< HEAD
-            package_type=args.package_type,
-            packages_dir_path=pl.Path(args.packages_dir)
-=======
             package_type=args.package_type, packages_dir_path=pl.Path(args.packages_dir)
->>>>>>> 20f227d1
         )
 
 
 @pytest.fixture(scope="session")
 def packages_repo_dir(package_source_type, package_builder, tmp_path_factory, request):
-<<<<<<< HEAD
-    if package_source_type == "dir":
-
-=======
     """Directory wit repo root, and it's public key file."""
     if package_source_type == "dir":
         # Packages directory in not provided, build packages now.
->>>>>>> 20f227d1
         if request.config.option.packages_source is None:
             builder = package_builder()
             builder.build_packages()
             packages_dir = builder.output_path / "packages"
         else:
             packages_dir = pl.Path(request.config.option.packages_source)
-<<<<<<< HEAD
-
-        repo_builder = RepoBuilder()
-        repo_builder.build(
-            package_type=package_builder.PACKAGE_TYPE,
-            packages_dir_path=packages_dir
-        )
-        repo_dir = repo_builder.output_path
-
-    elif package_source_type == "repo-tarball":
-        with tarfile.open(request.config.option.packages_source) as tf:
-            repo_dir = tmp_path_factory.mktemp("repo_dir")
-            tf.extractall(repo_dir)
-    else:
-        raise Exception(f"Unexpected '--package-source-type' {package_source_type}")
-
-    return repo_dir
-
-
-@pytest.fixture(scope="session")
-def repo_root(package_source_type, packages_repo_dir):
-    if package_source_type not in ["dir", "repo-tarball"]:
-        return None
-
-    return packages_repo_dir / "repo"
-
-
-@pytest.fixture(scope="session")
-def repo_public_key(package_source_type, packages_repo_dir):
-    if package_source_type not in ["dir", "repo-tarball"]:
-        return None
-
-=======
 
         # Build mock repo from packages.
         repo_builder = RepoBuilder()
@@ -432,7 +314,6 @@
     if package_source_type not in ["dir", "repo-tarball"]:
         return None
 
->>>>>>> 20f227d1
     path = packages_repo_dir / "repo_public_key.pub"
     return path.read_text()
 
@@ -462,16 +343,9 @@
 
 
 def _get_package_path_from_repo(
-<<<<<<< HEAD
-        package_name: str,
-        package_type: str,
-        repo_root: pl.Path
-):
-=======
     package_name: str, package_type: str, repo_root: pl.Path
 ):
     """Helper function that finds package inside repo root."""
->>>>>>> 20f227d1
     if package_type == "deb":
         package_dir_path = repo_root / f"pool/main/s/{package_name}"
     elif package_type == "rpm":
@@ -479,13 +353,7 @@
     else:
         raise Exception(f"Unknown package type: '{package_type}'")
 
-<<<<<<< HEAD
-    found = list(
-        package_dir_path.rglob(f"{package_name}*.{package_type}")
-    )
-=======
     found = list(package_dir_path.rglob(f"{package_name}*.{package_type}"))
->>>>>>> 20f227d1
     assert len(found) == 1
     return found[0]
 
@@ -498,11 +366,7 @@
     return _get_package_path_from_repo(
         package_name=PYTHON_PACKAGE_NAME,
         package_type=package_builder.PACKAGE_TYPE,
-<<<<<<< HEAD
-        repo_root=repo_root
-=======
         repo_root=repo_root,
->>>>>>> 20f227d1
     )
 
 
@@ -514,9 +378,5 @@
     return _get_package_path_from_repo(
         package_name=AGENT_LIBS_PACKAGE_NAME,
         package_type=package_builder.PACKAGE_TYPE,
-<<<<<<< HEAD
-        repo_root=repo_root
-=======
         repo_root=repo_root,
->>>>>>> 20f227d1
     )