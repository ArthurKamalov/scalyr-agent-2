import pathlib as pl
import shutil
import tarfile

import pytest

<<<<<<< HEAD
from agent_build_refactored.tools.constants import SOURCE_ROOT
from agent_build_refactored.tools.runner import Runner, RunnerMappedPath
from agent_build_refactored.managed_packages.managed_packages_builders import ALL_MANAGED_PACKAGE_BUILDERS, PREPARE_TOOLSET_GLIBC_X86_64, PYTHON_PACKAGE_NAME, AGENT_LIBS_PACKAGE_NAME
=======
from agent_build_refactored.managed_packages.managed_packages_builders import (
    ALL_MANAGED_PACKAGE_BUILDERS,
    PYTHON_PACKAGE_NAME,
    AGENT_LIBS_PACKAGE_NAME,
)
>>>>>>> 28f83bd6
from tests.end_to_end_tests.run_in_remote_machine import DISTROS


def pytest_addoption(parser):
    parser.addoption("--builder-name", dest="builder_name", required=True)

    parser.addoption(
        "--packages-source",
        dest="packages_source",
        required=False,
        help="Directory to packages to test. If not specified, packages will be built inplace.",
    )

    parser.addoption(
        "--packages-source-type",
        dest="packages_source_type",
        choices=["dir", "repo"],
        required=False,
    )

    all_distros = []

    for distro_name, types in DISTROS.items():
        for t in types:
            all_distros.append(f"{t}:{distro_name}")

    parser.addoption(
        "--distro",
        dest="distro",
        required=True,
        choices=all_distros,
        help="Distribution to test. It has to have format <type>:<distro_name>, "
        "for example: ec2:ubuntu2004, docker:centos6",
    )

    parser.addoption(
        "--aws-access-key",
        required=False,
        help="ID of an access key of an AWS account. Required for testing in ec2 instances.",
    )
    parser.addoption(
        "--aws-secret-key",
        required=False,
        help="Secret key of an AWS account. Required for testing in ec2 instances.",
    )
    parser.addoption(
        "--aws-private-key-path",
        required=False,
        help="Path to a private key file. Required for testing in ec2 instances.",
    )
    parser.addoption(
        "--aws-private-key-name",
        required=False,
        help="Name to a private key file. Required for testing in ec2 instances.",
    )
    parser.addoption(
        "--aws-region",
        required=False,
        help="Name of a AWS region. Required for testing in ec2 instances.",
    )
    parser.addoption(
        "--aws-security-group",
        required=False,
        help="Name of an AWS security group. Required for testing in ec2 instances.",
    )
    parser.addoption(
        "--aws-security-groups-prefix-list-id",
        required=False,
        help="ID of the prefix list of the security group. Required for testing in ec2 instances.",
    )
    parser.addoption(
        "--workflow-id",
        required=False,
        help="Identifier of the current workflow if it runs in CI/CD.",
    )


@pytest.fixture(scope="session")
def package_builder_name(request):
    """Name of the builder that build tested packages."""
    return request.config.option.builder_name


@pytest.fixture(scope="session")
def package_builder(package_builder_name):
    """Builder class that builds tested packges."""
    return ALL_MANAGED_PACKAGE_BUILDERS[package_builder_name]


@pytest.fixture(scope="session")
def remote_machine_type(request):
    """
    Fixture with time of the remote machine where tests can run. For now that's ec2 or docker.
    """
    if ":" not in request.config.option.distro:
        return None

    return request.config.option.distro.split(":")[0]


@pytest.fixture(scope="session")
def distro_name(remote_machine_type, request):

    if remote_machine_type is None:
        return request.config.option.distro

    return request.config.option.distro.split(":")[1]


<<<<<<< HEAD
@pytest.fixture(scope="session")
def package_source_type(request):
    if request.config.option.packages_source is None:
        return "dir"

    return request.config.option.packages_source_type


@pytest.fixture(scope="session")
def package_source(package_source_type, package_builder_name, tmp_path_factory, request):
    if package_source_type != "dir":
        return request.config.option.packages_source

    if request.config.option.packages_source is not None:
        packages_dir = pl.Path(request.config.option.packages_source)
        # If packages are specified in the form of tarball, extract it first.
        if packages_dir.is_dir():
            return str(packages_dir)

        with tarfile.open(packages_dir) as tf:
            tmp_dir = tmp_path_factory.mktemp("packages")
            tf.extractall(tmp_dir)
        return str(tmp_dir)

    # packages are also not provided, build them now.
    packages_dir = tmp_path_factory.mktemp("packages")
    builder_cls = ALL_MANAGED_PACKAGE_BUILDERS[package_builder_name]
    builder = builder_cls()
    builder.build_packages()
    shutil.copytree(
        builder.packages_output_path,
        packages_dir,
        dirs_exist_ok=True
    )
    return packages_dir


@pytest.fixture(scope="session")
def python_package_path(package_source_type, package_source, package_builder):
    if package_source_type != "dir":
        return None

    packages_dir = pl.Path(package_source)
    found = list(packages_dir.rglob(f"{PYTHON_PACKAGE_NAME}*.{package_builder.PACKAGE_TYPE}"))
    assert len(found) == 1
    return found[0]
=======
@pytest.fixture(scope="session")
def package_source_type(request):
    if request.config.option.packages_source is None:
        return "dir"

    return request.config.option.packages_source_type


@pytest.fixture(scope="session")
def package_source(
    package_source_type, package_builder_name, tmp_path_factory, request
):
    if package_source_type != "dir":
        return request.config.option.packages_source

    if request.config.option.packages_source is not None:
        packages_dir = pl.Path(request.config.option.packages_source)
        # If packages are specified in the form of tarball, extract it first.
        if packages_dir.is_dir():
            return str(packages_dir)

        with tarfile.open(packages_dir) as tf:
            tmp_dir = tmp_path_factory.mktemp("packages")
            tf.extractall(tmp_dir)
        return str(tmp_dir)

    # packages are also not provided, build them now.
    packages_dir = tmp_path_factory.mktemp("packages")
    builder_cls = ALL_MANAGED_PACKAGE_BUILDERS[package_builder_name]
    builder = builder_cls()
    builder.build_packages()
    shutil.copytree(builder.packages_output_path, packages_dir, dirs_exist_ok=True)
    return packages_dir

>>>>>>> 28f83bd6

@pytest.fixture(scope="session")
def python_package_path(package_source_type, package_source, package_builder):
    if package_source_type != "dir":
        return None

<<<<<<< HEAD
@pytest.fixture(scope="session")
def agent_libs_package_path(package_source_type, package_source, package_builder):
    if package_source_type != "dir":
        return None
=======
    packages_dir = pl.Path(package_source)
    found = list(
        packages_dir.rglob(f"{PYTHON_PACKAGE_NAME}*.{package_builder.PACKAGE_TYPE}")
    )
    assert len(found) == 1
    return found[0]
>>>>>>> 28f83bd6

    packages_dir = pl.Path(package_source)
    found = list(packages_dir.rglob(f"{AGENT_LIBS_PACKAGE_NAME}*.{package_builder.PACKAGE_TYPE}"))
    assert len(found) == 1
    return found[0]

<<<<<<< HEAD




=======
@pytest.fixture(scope="session")
def agent_libs_package_path(package_source_type, package_source, package_builder):
    if package_source_type != "dir":
        return None

    packages_dir = pl.Path(package_source)
    found = list(
        packages_dir.rglob(f"{AGENT_LIBS_PACKAGE_NAME}*.{package_builder.PACKAGE_TYPE}")
    )
    assert len(found) == 1
    return found[0]
>>>>>>> 28f83bd6
<|MERGE_RESOLUTION|>--- conflicted
+++ resolved
@@ -4,17 +4,11 @@
 
 import pytest
 
-<<<<<<< HEAD
-from agent_build_refactored.tools.constants import SOURCE_ROOT
-from agent_build_refactored.tools.runner import Runner, RunnerMappedPath
-from agent_build_refactored.managed_packages.managed_packages_builders import ALL_MANAGED_PACKAGE_BUILDERS, PREPARE_TOOLSET_GLIBC_X86_64, PYTHON_PACKAGE_NAME, AGENT_LIBS_PACKAGE_NAME
-=======
 from agent_build_refactored.managed_packages.managed_packages_builders import (
     ALL_MANAGED_PACKAGE_BUILDERS,
     PYTHON_PACKAGE_NAME,
     AGENT_LIBS_PACKAGE_NAME,
 )
->>>>>>> 28f83bd6
 from tests.end_to_end_tests.run_in_remote_machine import DISTROS
 
 
@@ -124,54 +118,6 @@
     return request.config.option.distro.split(":")[1]
 
 
-<<<<<<< HEAD
-@pytest.fixture(scope="session")
-def package_source_type(request):
-    if request.config.option.packages_source is None:
-        return "dir"
-
-    return request.config.option.packages_source_type
-
-
-@pytest.fixture(scope="session")
-def package_source(package_source_type, package_builder_name, tmp_path_factory, request):
-    if package_source_type != "dir":
-        return request.config.option.packages_source
-
-    if request.config.option.packages_source is not None:
-        packages_dir = pl.Path(request.config.option.packages_source)
-        # If packages are specified in the form of tarball, extract it first.
-        if packages_dir.is_dir():
-            return str(packages_dir)
-
-        with tarfile.open(packages_dir) as tf:
-            tmp_dir = tmp_path_factory.mktemp("packages")
-            tf.extractall(tmp_dir)
-        return str(tmp_dir)
-
-    # packages are also not provided, build them now.
-    packages_dir = tmp_path_factory.mktemp("packages")
-    builder_cls = ALL_MANAGED_PACKAGE_BUILDERS[package_builder_name]
-    builder = builder_cls()
-    builder.build_packages()
-    shutil.copytree(
-        builder.packages_output_path,
-        packages_dir,
-        dirs_exist_ok=True
-    )
-    return packages_dir
-
-
-@pytest.fixture(scope="session")
-def python_package_path(package_source_type, package_source, package_builder):
-    if package_source_type != "dir":
-        return None
-
-    packages_dir = pl.Path(package_source)
-    found = list(packages_dir.rglob(f"{PYTHON_PACKAGE_NAME}*.{package_builder.PACKAGE_TYPE}"))
-    assert len(found) == 1
-    return found[0]
-=======
 @pytest.fixture(scope="session")
 def package_source_type(request):
     if request.config.option.packages_source is None:
@@ -206,38 +152,20 @@
     shutil.copytree(builder.packages_output_path, packages_dir, dirs_exist_ok=True)
     return packages_dir
 
->>>>>>> 28f83bd6
 
 @pytest.fixture(scope="session")
 def python_package_path(package_source_type, package_source, package_builder):
     if package_source_type != "dir":
         return None
 
-<<<<<<< HEAD
-@pytest.fixture(scope="session")
-def agent_libs_package_path(package_source_type, package_source, package_builder):
-    if package_source_type != "dir":
-        return None
-=======
     packages_dir = pl.Path(package_source)
     found = list(
         packages_dir.rglob(f"{PYTHON_PACKAGE_NAME}*.{package_builder.PACKAGE_TYPE}")
     )
     assert len(found) == 1
     return found[0]
->>>>>>> 28f83bd6
-
-    packages_dir = pl.Path(package_source)
-    found = list(packages_dir.rglob(f"{AGENT_LIBS_PACKAGE_NAME}*.{package_builder.PACKAGE_TYPE}"))
-    assert len(found) == 1
-    return found[0]
-
-<<<<<<< HEAD
 
 
-
-
-=======
 @pytest.fixture(scope="session")
 def agent_libs_package_path(package_source_type, package_source, package_builder):
     if package_source_type != "dir":
@@ -248,5 +176,4 @@
         packages_dir.rglob(f"{AGENT_LIBS_PACKAGE_NAME}*.{package_builder.PACKAGE_TYPE}")
     )
     assert len(found) == 1
-    return found[0]
->>>>>>> 28f83bd6
+    return found[0]