--- conflicted
+++ resolved
@@ -31,10 +31,7 @@
   - "/home/circleci/scalyr-agent-2/::"
   - "/home/runner/work/scalyr-agent-2/scalyr-agent-2/::"
   - "/Users/runner/work/scalyr-agent-2/scalyr-agent-2/::"
-<<<<<<< HEAD
-=======
   - "/usr/share/scalyr-agent-2/py/::"
->>>>>>> 14dbfd04
 
 ignore:
   # Ignore tests directories for which we currently don't generate coverage
