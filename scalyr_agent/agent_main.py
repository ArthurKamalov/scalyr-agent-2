--- conflicted
+++ resolved
@@ -46,13 +46,7 @@
 import re
 from io import open
 import pathlib as pl
-from optparse import OptionParser
 import argparse
-<<<<<<< HEAD
-
-import agent_common
-=======
->>>>>>> 9374fc9e
 
 if False:
     from typing import Optional
@@ -77,11 +71,7 @@
 import scalyr_agent.scalyr_logging as scalyr_logging
 import scalyr_agent.util as scalyr_util
 import scalyr_agent.remote_shell as remote_shell
-<<<<<<< HEAD
-from scalyr_agent import config_main
-=======
 from scalyr_agent import agent_config
->>>>>>> 9374fc9e
 
 # We have to be careful to set this logger class very early in processing, even before other
 # imports to ensure that any loggers created are AgentLoggers.
@@ -2102,18 +2092,13 @@
     commands = ["start", "stop", "status", "restart", "condrestart", "version", "config"]
 
     if __scalyr__.PLATFORM_TYPE == __scalyr__.PlatformType.WINDOWS:
-<<<<<<< HEAD
-=======
         # If this is Windows, then also add service option.
         # Using this option we can use windows executable as a base for the Windows Agent service.
         # It has to save us from building multiple frozen binaries, when packaging.
->>>>>>> 9374fc9e
         commands.append("service")
 
     command_parser = argparse.ArgumentParser(
         usage=f"Usage: scalyr-agent-2 [options] ({commands})",
-<<<<<<< HEAD
-        #version="scalyr-agent v" + __scalyr__.SCALYR_VERSION,
     )
     command_parser.add_argument(
         "command",
@@ -2121,21 +2106,10 @@
     )
 
     command_args, other_argv = command_parser.parse_known_args()
-    if command_args.command == "config":
-        config_main.parse_config_options(other_argv)
-=======
-    )
-    command_parser.add_argument(
-        "command",
-        choices=commands
-    )
-
-    command_args, other_argv = command_parser.parse_known_args()
     # Add the config option. So we can configure the agent from the same executable.
     # It has to save us from building multiple frozen binaries, when packaging.
     if command_args.command == "config":
         agent_config.parse_config_options(other_argv)
->>>>>>> 9374fc9e
         exit(0)
 
     if command_args.command == "service":
@@ -2143,10 +2117,6 @@
         platform_windows.parse_options()
         exit(0)
 
-<<<<<<< HEAD
-
-=======
->>>>>>> 9374fc9e
     parser = argparse.ArgumentParser()
 
     parser.add_argument(
@@ -2214,35 +2184,6 @@
     options = parser.parse_args(args=other_argv)
     my_controller.consume_options(options)
 
-<<<<<<< HEAD
-    # if len(args) < 1:
-    #     print(
-    #         'You must specify a command, such as "start", "stop", or "status".',
-    #         file=sys.stderr,
-    #     )
-    #     parser.print_help(sys.stderr)
-    #     sys.exit(1)
-    # elif len(args) > 1:
-    #     print(
-    #         'Too many commands specified.  Only specify one of "start", "stop", "status".',
-    #         file=sys.stderr,
-    #     )
-    #     parser.print_help(sys.stderr)
-    #     sys.exit(1)
-    # elif args[0] not in (
-    #     "start",
-    #     "stop",
-    #     "status",
-    #     "restart",
-    #     "condrestart",
-    #     "version",
-    # ):
-    #     print('Unknown command given: "%s"' % args[0], file=sys.stderr)
-    #     parser.print_help(sys.stderr)
-    #     sys.exit(1)
-
-=======
->>>>>>> 9374fc9e
     if options.config_filename is not None and not os.path.isabs(
         options.config_filename
     ):
